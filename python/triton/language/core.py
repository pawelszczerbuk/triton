--- conflicted
+++ resolved
@@ -2865,21 +2865,15 @@
     :param loop_unroll_factor: Tells the Triton IR level loop unroller how many
         times to unroll a for loop that this range is used with. Less than 2 for
         this value implies no unrolling.
-<<<<<<< HEAD
     :param disallow_acc_multi_buffer: If true, prevent the accumulator of the dot
         operation in the loop to be multi-buffered, if applicable.
-    """
-
-    def __init__(self, arg1, arg2=None, step=None, num_stages=None, loop_unroll_factor=None,
-                 disallow_acc_multi_buffer=False):
-=======
     :param flatten: automatically flatten the loop nest starting at this loop to
         create a single flattened loop. The compiler will try to pipeline the
         flattened loop which can avoid stage stalling.
     """
 
-    def __init__(self, arg1, arg2=None, step=None, num_stages=None, loop_unroll_factor=None, flatten=None):
->>>>>>> 0cb01405
+    def __init__(self, arg1, arg2=None, step=None, num_stages=None, loop_unroll_factor=None,
+                 disallow_acc_multi_buffer=False, flatten=None):
         if step is None:
             self.step = constexpr(1)
         else:
@@ -2892,11 +2886,8 @@
             self.end = arg2
         self.num_stages = num_stages
         self.loop_unroll_factor = loop_unroll_factor
-<<<<<<< HEAD
         self.disallow_acc_multi_buffer = disallow_acc_multi_buffer
-=======
         self.flatten = flatten
->>>>>>> 0cb01405
 
     def __iter__(self):
         raise RuntimeError("tl.range can only be used in @triton.jit'd functions")
