--- conflicted
+++ resolved
@@ -94,10 +94,6 @@
                         workspace.attr("element_size")().cast<size_t>();
         return new CublasLtInstance(wrk_ptr, wrk_size);
       }))
-<<<<<<< HEAD
-      .def("fp8_matmul_raw", &CublasLtInstance::fp8Matmul)
-=======
->>>>>>> 2875c871
       .def("fp8_matmul", [](CublasLtInstance &self, py::object &A,
                             py::object &B, py::object &C) {
         auto A_ptr = A.attr("data_ptr")().cast<uint64_t>();
