#include "mlir/Analysis/SliceAnalysis.h"
#include "mlir/Dialect/SCF/IR/SCF.h"
#include "mlir/IR/TypeUtilities.h"
#include "mlir/Support/LLVM.h"
#include "triton/Analysis/AxisInfo.h"
#include "triton/Analysis/Utility.h"
#include "triton/Dialect/Triton/IR/Dialect.h"
#include "triton/Dialect/Triton/IR/Types.h"
#include "triton/Dialect/TritonGPU/IR/Attributes.h"
#include "triton/Dialect/TritonGPU/IR/Dialect.h"
#include "triton/Dialect/TritonGPU/Transforms/PipelineExpander.h"
#include "triton/Dialect/TritonGPU/Transforms/PipeliningUtility.h"
#include "triton/Dialect/TritonGPU/Transforms/Schedule.h"
#include "triton/Dialect/TritonGPU/Transforms/Utility.h"
#include "triton/Dialect/TritonNvidiaGPU/IR/Dialect.h"
#include "triton/Dialect/TritonNvidiaGPU/Transforms/TMAUtilities.h"
#include "llvm/ADT/MapVector.h"
#include "llvm/ADT/STLExtras.h"
#include "llvm/ADT/SetVector.h"
#include "llvm/Support/Debug.h"

#define DEBUG_TYPE "triton-matmul-loop-pipeline"
#define DBGS() (llvm::dbgs() << "[" DEBUG_TYPE "]: ")
#define LDBG(X) LLVM_DEBUG(DBGS() << X << "\n")

#define int_attr(num) builder.getI64IntegerAttr(num)

using namespace mlir;
namespace tt = mlir::triton;
namespace ttg = mlir::triton::gpu;
namespace ttng = mlir::triton::nvidia_gpu;

// TODO: We can extract some helpers into common utilities once we add more
// schedules.

namespace {

struct LoadInfo {
  // Layout of the data in shared memory.
  ttg::SharedEncodingTrait sharedEncoding = nullptr;
  // Blocked encoding is used for loads not used by the dot.
  ttg::BlockedEncodingAttr blockedEncoding = nullptr;
  bool isMMAv3Shared = false;
  bool isMMAv5Scale = false;
  int distToUse = 0;
  bool usedByDot = false;
};

} // namespace

class OpBuilderWithStage : public OpBuilder {
public:
  explicit OpBuilderWithStage(Operation *op,
                              OpBuilder::Listener *listener = nullptr)
      : OpBuilder(op, listener) {}
  explicit OpBuilderWithStage(Region &region, Listener *listener = nullptr)
      : OpBuilder(region, listener) {}

  template <typename OpTy, typename... Args>
  OpTy createWithStage(Location location, int stage, int cluster,
                       Args &&...args) {
    OpTy op = OpBuilder::create<OpTy>(location, std::forward<Args>(args)...);
    tt::setStageCluster(op, stage, cluster);
    return op;
  }
  using OpBuilder::create;
};

class OpBuilderForStage : public OpBuilder {
  std::optional<int> stage_, cluster_;

public:
  explicit OpBuilderForStage(Operation *op, int stage, int cluster)
      : OpBuilder(op, nullptr), stage_(stage), cluster_(cluster) {}
  explicit OpBuilderForStage(Operation *op) : OpBuilder(op, nullptr) {
    auto sc = tt::maybeGetStageCluster(op);
    if (sc) {
      stage_ = sc->first;
      cluster_ = sc->second;
    }
  }

  template <typename OpTy, typename... Args> OpTy create(Args &&...args) {
    OpTy op = OpBuilder::create<OpTy>(std::forward<Args>(args)...);

    if (stage_ && cluster_) {
      tt::setStageCluster(op, *stage_, *cluster_);
    }
    return op;
  }
};

static bool sameStageCluster(Operation *op1, Operation *op2) {
  auto [s1, c1] = tt::getStageCluster(op1);
  auto [s2, c2] = tt::getStageCluster(op2);
  return s1 == s2 && c1 == c2;
}

// Return user of a loadOp with the lowest stage, if two users have the
// same stage, return the user with lower cluster.
static Operation *getFirstUseOfPipelinedLoad(Operation *loadOp) {
  Operation *firstUser = nullptr;
  for (Operation *user : loadOp->getUsers()) {
    if (user->getBlock() == loadOp->getBlock()) {
      auto [stage, clusterId] = tt::getStageCluster(user);
      // Update FirstUse if this use has lower stage or lower cluster.
      if (!firstUser)
        firstUser = user;
      else {
        auto [stageForFirstUse, clusterForFirstUse] =
            tt::getStageCluster(firstUser);
        if (stage < stageForFirstUse ||
            (stage == stageForFirstUse && clusterId < clusterForFirstUse))
          firstUser = user;
      }
    }
  }
  return firstUser;
}

static int createAsyncCopy(scf::ForOp forOp, tt::LoadOp loadOp, Value alloc,
                           Value insertIdx, Value extractIdx,
                           llvm::MapVector<Operation *, LoadInfo> &loadToInfo,
                           int maxClusterId) {
  int retCode = -1;
  OpBuilderWithStage builder(forOp);
  auto opPair = tt::getStageCluster(loadOp);
  auto *firstUse = getFirstUseOfPipelinedLoad(loadOp);
  auto [stageForFirstUse, clusterForFirstUse] = tt::getStageCluster(firstUse);
  int stage = opPair.first, clusterId = opPair.second;

  Value zero = builder.createWithStage<arith::ConstantIntOp>(
      forOp.getLoc(), stage, clusterId, 0, 32);
  // Replace the load with insert/extract slice.
  builder.setInsertionPoint(loadOp);
  Location loc = loadOp.getLoc();
  Value src = loadOp.getPtr();
  Value mask = loadOp.getMask();
  Value other = loadOp.getOther();
  ttg::MemDescType allocTy = cast<ttg::MemDescType>(alloc.getType());

  auto convertBlockLayout = [&](Value src, ttg::BlockedEncodingAttr enc) {
    auto ty = cast<RankedTensorType>(src.getType());
    auto newTy = RankedTensorType::get(ty.getShape(), ty.getElementType(), enc);
    auto cvt = builder.createWithStage<ttg::ConvertLayoutOp>(
        loadOp->getLoc(), stage, clusterId, newTy, src);
    return cvt.getResult();
  };

  if (!isExpensiveLoadOrStore(loadOp) && loadToInfo[loadOp].blockedEncoding) {
    // For inexpensive loads that do not directly feed into dot ops
    // we want to use optimal layout for the data.
    ttg::BlockedEncodingAttr encoding = loadToInfo[loadOp].blockedEncoding;
    src = convertBlockLayout(src, encoding);
    if (mask)
      mask = convertBlockLayout(mask, encoding);
    if (other)
      other = convertBlockLayout(other, encoding);
  }

  SmallVector<Value> copyOffsets(allocTy.getRank(), zero);
  copyOffsets[0] = insertIdx;
  Attribute sharedMemorySpace =
      triton::gpu::SharedMemorySpaceAttr::get(forOp.getContext());
  ttg::MemDescType subviewTy = ttg::MemDescType::get(
      allocTy.getShape().drop_front(), allocTy.getElementType(),
      allocTy.getEncoding(), sharedMemorySpace, /*mutableMemory=*/true,
      /*allocShape=*/allocTy.getAllocShape());
  auto view = builder.createWithStage<ttg::MemDescSubviewOp>(
      loc, stage, clusterId, subviewTy, alloc, copyOffsets);
  Operation *copy = builder.createWithStage<ttg::AsyncCopyGlobalToLocalOp>(
      loc, stage, clusterId, src, view, mask, other, loadOp.getCache(),
      loadOp.getEvict(), loadOp.getIsVolatile());
  Operation *commit = builder.createWithStage<ttg::AsyncCommitGroupOp>(
      loc, stage, clusterId, copy->getResult(0));
  Operation *wait = builder.createWithStage<ttg::AsyncWaitOp>(
      loc, stageForFirstUse, clusterForFirstUse, commit->getResult(0), 0);

  // Extract part.
  SmallVector<Value> loadOffsets(allocTy.getRank(), zero);
  loadOffsets[0] = extractIdx;
  auto viewLoad = builder.createWithStage<ttg::MemDescSubviewOp>(
      loc, stageForFirstUse, clusterForFirstUse, subviewTy, alloc, loadOffsets);

  if (loadToInfo[loadOp].isMMAv3Shared || loadToInfo[loadOp].isMMAv5Scale) {
    auto user = *loadOp->getUsers().begin();
    assert(isa<triton::gpu::LocalAllocOp>(user) &&
           "Loading of MMAv3 operands and MMAv5 scale is expected to be "
           "consumed by LocalAlloc.");
    auto alloc = cast<ttg::LocalAllocOp>(user);
    tt::replaceUsesAndPropagateType(builder, alloc, viewLoad.getResult());
    alloc.erase();
  } else {
    SmallVector<ttg::LocalAllocOp> allocsToErase;
    for (Operation *user : loadOp->getUsers()) {
      if (auto alloc = dyn_cast<ttg::LocalAllocOp>(user)) {
        tt::replaceUsesAndPropagateType(builder, alloc, viewLoad.getResult());
        allocsToErase.push_back(alloc);
      }
    }
    for (auto alloc : allocsToErase) {
      alloc.erase();
    }

    auto sharedLoad = builder.createWithStage<ttg::LocalLoadOp>(
        loc, stageForFirstUse, clusterForFirstUse, loadOp.getType(), viewLoad,
        wait->getResult(0));
    auto result = sharedLoad->getResults();

    // Create a select for non-zero other values as they are not handled by
    // AsyncCopyGlobalToLocalOp for now.
    Value other = loadOp.getOther();
    if (other && !isZeroConst(other)) {
      auto select = builder.createWithStage<arith::SelectOp>(
          loc, stageForFirstUse, clusterForFirstUse, loadOp.getType(),
          // Use the mask operand from the original load, not the one with a
          // potentially transformed layout.
          loadOp.getMask(), sharedLoad.getResult(), other);
      result = select->getResults();
    }

    loadOp->replaceAllUsesWith(result);

    // Prefetch load if is not MMAV3 and is used by the dot.
    if (loadToInfo[loadOp].usedByDot) {
      assert(stageForFirstUse >= 1);
      tt::setStageCluster(wait, stageForFirstUse - 1, maxClusterId + 1);
      tt::setStageCluster(viewLoad, stageForFirstUse - 1, maxClusterId + 1);
      retCode = stageForFirstUse - 1;
    }
  }
  loadOp.erase();
  return retCode;
}

static void
createTMAAsyncCopy(scf::ForOp forOp, Operation *loadOp, Value desc, Value alloc,
                   Value insertIdx, Value extractIdx, Value barrier,
                   Operation *waitOp,
                   llvm::MapVector<Operation *, LoadInfo> &loadToInfo,
                   function_ref<void(OpBuilderWithStage &, int, int, Value,
                                     Value, Value, Value)>
                       createCopy) {
  OpBuilderWithStage builder(forOp);
  auto [stage, clusterId] = tt::getStageCluster(loadOp);
  auto *firstUse = getFirstUseOfPipelinedLoad(loadOp);
  auto [stageForFirstUse, clusterForFirstUse] = tt::getStageCluster(firstUse);

  Attribute sharedMemorySpace =
      ttg::SharedMemorySpaceAttr::get(forOp.getContext());
  Location loc = loadOp->getLoc();

  Value zero = builder.create<arith::ConstantIntOp>(loc, 0, 32);
  builder.setInsertionPoint(loadOp);
  ttg::MemDescType allocTy = cast<ttg::MemDescType>(alloc.getType());
  SmallVector<Value> copyOffsets(allocTy.getRank(), zero);
  copyOffsets[0] = insertIdx;
  ttg::MemDescType subviewTy = ttg::MemDescType::get(
      allocTy.getShape().drop_front(), allocTy.getElementType(),
      allocTy.getEncoding(), sharedMemorySpace, /*mutableMemory=*/true,
      /*allocShape=*/allocTy.getAllocShape());
  auto view = builder.createWithStage<ttg::MemDescSubviewOp>(
      loc, stage, clusterId, subviewTy, alloc, copyOffsets);

  Value pred = builder.createWithStage<arith::ConstantIntOp>(loc, stage,
                                                             clusterId, 1, 1);
  Value tmaPtr =
      builder.createWithStage<triton::nvidia_gpu::TensorDescToTMAPtrOp>(
          loc, stage, clusterId, desc);
  createCopy(builder, stage, clusterId, tmaPtr, barrier, view, pred);

  auto loadIsMMAv3Shared = loadToInfo[loadOp].isMMAv3Shared;

  builder.setInsertionPointAfter(waitOp);
  // Extract part.
  SmallVector<Value> loadOffsets(allocTy.getRank(), zero);
  loadOffsets[0] = extractIdx;
  auto viewLoad = builder.createWithStage<ttg::MemDescSubviewOp>(
      loc, stageForFirstUse, clusterForFirstUse, subviewTy, alloc, loadOffsets);
  if (loadIsMMAv3Shared) {
    auto alloc = cast<ttg::LocalAllocOp>((*loadOp->getUsers().begin()));
    tt::replaceUsesAndPropagateType(builder, alloc, viewLoad.getResult());
    alloc.erase();
  } else {
    SmallVector<ttg::LocalAllocOp> allocsToErase;
    for (Operation *user : loadOp->getUsers()) {
      if (auto alloc = dyn_cast<ttg::LocalAllocOp>(user)) {
        tt::replaceUsesAndPropagateType(builder, alloc, viewLoad.getResult());
        allocsToErase.push_back(alloc);
      }
    }
    for (auto alloc : allocsToErase) {
      alloc.erase();
    }

    builder.setInsertionPointAfter(viewLoad);
    auto sharedLoad = builder.createWithStage<ttg::LocalLoadOp>(
        loc, stageForFirstUse, clusterForFirstUse,
        loadOp->getResultTypes().front(), viewLoad /*,wait->getResult(0)*/);
    auto result = sharedLoad->getResults();
    loadOp->replaceAllUsesWith(result);
  }
  loadOp->erase();
}

static void
createTMAAsyncLoad(scf::ForOp forOp, tt::ExperimentalDescriptorLoadOp loadOp,
                   Value alloc, Value insertIdx, Value extractIdx,
                   Value barrier, Operation *waitOp,
                   llvm::MapVector<Operation *, LoadInfo> &loadToInfo) {
  return createTMAAsyncCopy(
      forOp, loadOp, loadOp.getDesc(), alloc, insertIdx, extractIdx, barrier,
      waitOp, loadToInfo,
      [&](OpBuilderWithStage &builder, int stage, int clusterId, Value tmaPtr,
          Value barrier, Value view, Value pred) {
        builder.createWithStage<ttng::AsyncTMACopyGlobalToLocalOp>(
            loadOp.getLoc(), stage, clusterId, tmaPtr, loadOp.getIndices(),
            barrier, view, pred);
      });
}

static void createTMAAsyncGather(
    scf::ForOp forOp, tt::ExperimentalDescriptorGatherOp gatherOp, Value alloc,
    Value insertIdx, Value extractIdx, Value barrier, Operation *waitOp,
    llvm::MapVector<Operation *, LoadInfo> &loadToInfo) {
  return createTMAAsyncCopy(
      forOp, gatherOp, gatherOp.getDesc(), alloc, insertIdx, extractIdx,
      barrier, waitOp, loadToInfo,
      [&](OpBuilderWithStage &builder, int stage, int clusterId, Value tmaPtr,
          Value barrier, Value view, Value pred) {
        builder.createWithStage<ttng::AsyncTMAGatherOp>(
            gatherOp.getLoc(), stage, clusterId, tmaPtr, gatherOp.getXOffsets(),
            gatherOp.getYOffset(), barrier, view, pred);
      });
}

static ttg::BlockedEncodingAttr
getBlockedEncoding(tt::LoadOp loadOp, tt::ModuleAxisInfoAnalysis &axisInfo) {
  Value src = loadOp.getPtr();
  auto ty = cast<RankedTensorType>(src.getType());
  auto mod = loadOp->getParentOfType<ModuleOp>();
  int numWarps = ttg::TritonGPUDialect::getNumWarps(mod);
  int threadsPerWarp = ttg::TritonGPUDialect::getThreadsPerWarp(mod);
  tt::AxisInfo::DimVectorT contiguity =
      axisInfo.getAxisInfo(src)->getContiguity();
  SmallVector<unsigned> order = argSort(contiguity);
  unsigned currPerThread = getNumElementsPerThread(loadOp, order, axisInfo);
  SmallVector<unsigned> sizePerThread(order.size(), 1);
  sizePerThread[order[0]] = currPerThread;
  ttg::CTALayoutAttr ctaLayout = ttg::getCTALayout(ty.getEncoding());
  return ttg::BlockedEncodingAttr::get(loadOp->getContext(), ty.getShape(),
                                       sizePerThread, order, numWarps,
                                       threadsPerWarp, ctaLayout);
}

static std::optional<ttg::SharedEncodingTrait>
getSharedEncoding(Operation *loadOp, bool isTMALoad) {
  auto ty = cast<RankedTensorType>(loadOp->getResultTypes()[0]);
  auto ctaLayout = ttg::getCTALayout(ty.getEncoding());
  auto blockedOrder = ttg::getOrder(ty.getEncoding());
  SmallVector<unsigned> order;
  if (blockedOrder.size() == 3) {
    for (unsigned i = 0; i < blockedOrder.size(); ++i) {
      if (blockedOrder[i] == 0)
        continue;
      order.push_back(blockedOrder[i]);
    }
    order.push_back(0);
  } else {
    order = blockedOrder;
  }

  ttg::SharedEncodingTrait localAllocEnc;
  if (llvm::any_of(loadOp->getUsers(), [&](Operation *user) {
        return isa<ttg::LocalAllocOp>(user);
      })) {
    for (auto user : loadOp->getUsers()) {
      auto localAlloc = dyn_cast<ttg::LocalAllocOp>(user);
      if (!localAlloc)
        continue;
      auto enc = mlir::cast<ttg::SharedEncodingTrait>(
          localAlloc.getType().getEncoding());
      if (!localAllocEnc) {
        localAllocEnc = enc;
      }
      if (enc != localAllocEnc) {
        // If the allocs don't all have the same encoding, bail.
        return std::nullopt;
      }
    }
  }

  if (isTMALoad) {
    // For TMA, the encoding compatible with it takes precedence over local
    // alloc created for the MMA operand.
    if (localAllocEnc) {
      if (auto sharedMMALayout =
              dyn_cast<ttg::NVMMASharedEncodingAttr>(localAllocEnc)) {
        assert(!sharedMMALayout.getFp4Padded() &&
               "TMA load for mixed precision MMAv5 is not supported yet.");
      }
    }
    return ttg::NVMMASharedEncodingAttr::get(
        ty.getContext(), ty.getShape(), order, ctaLayout, ty.getElementType(),
        /*fp4Padded*/ false);
  }

  // If the load is used by a LocalAllocOp, use the same encoding as the allocs.
  if (localAllocEnc) {
    return localAllocEnc;
  }

  // Use non-swizzled layout for loads that do not feed into dot ops.
  // TODO: This won't be optimal for 2D tensors.
  return ttg::SwizzledSharedEncodingAttr::get(ty.getContext(), 1, 1, 1, order,
                                              ctaLayout);
}

static llvm::SmallVector<Operation *> getDirectUserInBlock(Operation *loadOp) {
  llvm::SmallVector<Operation *> users;
  DenseSet<Operation *> seen;
  for (Operation *user : loadOp->getUsers()) {
    if (!seen.insert(user).second)
      continue;
    if (user->getBlock() == loadOp->getBlock())
      users.push_back(user);
  }
  return users;
}

// When loop doesn't have num_stages attributes, we will look for any load or
// dot (only the first one in the chain). With the attribute we should look for
// any op, but also only the first one.
static llvm::SmallVector<Operation *>
getTransitiveUserInBlock(Operation *baseOp, scf::ForOp &forOp) {
  llvm::SmallVector<Operation *> users;
  DenseSet<Operation *> seen;
  bool loopHasAttribute = forOp->hasAttr(tt::kNumStagesAttrName);
  std::function<void(Operation *, Operation *, bool)> dfs =
      [&](Operation *op, Operation *baseOp, bool anyOp) {
        if (!seen.insert(op).second)
          return;
        if (op != baseOp) {
          if (anyOp) {
            // Only track the first op in the dependence chain.
            users.push_back(op);
            return;
          }
          if (isa<tt::LoadOp, tt::ExperimentalDescriptorLoadOp,
                  tt::ExperimentalDescriptorGatherOp>(op) ||
              isa<mlir::triton::DotOpInterface>(op)) {
            // Stop recursion when hitting a LoadOp or a DotOp.
            users.push_back(op);
            return;
          }
        }
        for (Operation *user : op->getUsers())
          if (user->getBlock() == op->getBlock())
            dfs(user, baseOp, anyOp);
        if (auto tmemCopy = dyn_cast<triton::nvidia_gpu::TMEMCopyOp>(op)) {
          auto tmemAlloc =
              tmemCopy.getDst()
                  .getDefiningOp<triton::nvidia_gpu::TMEMAllocOp>();
          dfs(tmemAlloc, baseOp, anyOp);
        }
      };
  // We are matching the behavior before refactoring:
  //   For loops without num_stage attributes, we check for dot users.
  //   For loops with num_stage attributes, we check for dot users, if there are
  //   no dot users, we check for direct users.
  dfs(baseOp, baseOp, false /*anyOp*/);
  if (loopHasAttribute) {
    seen.clear();
    dfs(baseOp, baseOp, true /*anyOp*/);
  }
  return users;
}

static llvm::MapVector<Operation *, LoadInfo>
assignMemoryLayouts(scf::ForOp &forOp,
                    tt::ModuleAxisInfoAnalysis &axisInfoAnalysis) {
  llvm::MapVector<Operation *, LoadInfo> loadToInfo;

  // Go through all loads in the loop, check to see if they are pipelined.
  llvm::DenseSet<Operation *> loadsToPipeline;
  for (auto &op : forOp.getBody()->without_terminator()) {
    if (!isa<tt::LoadOp, tt::ExperimentalDescriptorLoadOp,
             tt::ExperimentalDescriptorGatherOp>(op))
      continue;
    if (loadToInfo.count(&op))
      // TODO pawel: err, we'd need to verify that the distance is the same
      continue;
    if (!op.hasAttr(mlir::triton::kLoopStageAttrName))
      continue;

    // Check stage for uses. If the first use is in a different stage, treat it
    // as a pipelined load.
    auto [sLoad, _cLoad] = tt::getStageCluster(&op);
    Operation *firstUse = getFirstUseOfPipelinedLoad(&op);
    LDBG("first use for load " << op);
    LDBG("  - use: " << *firstUse);
    auto firstUseStageCluster = tt::maybeGetStageCluster(firstUse);
    if (!firstUseStageCluster || firstUseStageCluster->first == sLoad)
      continue;

    // Try to set shared encoding etc for the pipelined load.
    auto users = getTransitiveUserInBlock(&op, forOp);
    LLVM_DEBUG({
      LDBG("TransitiveUser for load " << op);
      for (const auto user : users) {
        LDBG("  - use: " << *user);
      }
    });

    bool isTMALoad = isa<tt::ExperimentalDescriptorLoadOp,
                         tt::ExperimentalDescriptorGatherOp>(op);
    loadsToPipeline.insert(&op);
    LoadInfo loadInfo;
    for (auto use : users) {
<<<<<<< HEAD
      // By default we will try pipelining with load to registers at the end.
      // For mmav3 we can try leaving the operands in shared memory.
      bool mmav3Shmem = false;
      if (use->hasTrait<OpTrait::DotLike>()) {
=======
      if (isa<mlir::triton::DotOpInterface>(use)) {
>>>>>>> 56567012
        LDBG("set shared encoding with dot user: " << *use);
        auto dot = dyn_cast<tt::DotOp>(use);
        auto warpGroupDot = dyn_cast<ttng::WarpGroupDotOp>(use);
        mmav3Shmem = canUseMMAv3Pipelining(&op) && warpGroupDot;

        loadInfo.usedByDot = true;
        loadInfo.isMMAv3Shared = mmav3Shmem;

        if (mmav3Shmem || isTMALoad) {
          loadInfo.sharedEncoding =
              getSharedEncoding(&op, isTMALoad).value_or(nullptr);
        } else if (!mmav3Shmem || dot) {
          bool incompatible = false;

          loadInfo.sharedEncoding =
              getSharedEncIfAllUsersAreDotEnc(op.getResult(0), incompatible)
                  .value_or(nullptr);
        }
      }

      // If we still don't have a shared encoding, try a "generic" shared
      // encoding.
      if (!loadInfo.sharedEncoding) {
        assert(!loadInfo.isMMAv3Shared &&
               "For MMAv3 pipelining we should have shared encoding");
        LDBG("try generic shared encoding");
        loadInfo.sharedEncoding =
            getSharedEncoding(&op, isTMALoad).value_or(nullptr);
        if (isa<ttng::TCGen5MMAScaledOp>(use)) {
          loadInfo.isMMAv5Scale = true;
        }
        if (auto loadOp = dyn_cast<tt::LoadOp>(op))
          loadInfo.blockedEncoding =
              getBlockedEncoding(loadOp, axisInfoAnalysis);
      }
    }
    loadToInfo[&op] = loadInfo;
  }
  // Make sure all loads in loadsToPipeline are in loadToInfo.
  for (auto *load : loadsToPipeline)
    assert(loadToInfo.count(load) &&
           "pipelined loads should have sharedEncoding");

  return loadToInfo;
}

// Create an allocation that can hold distance number of loadOp shapes.
static Value createAlloc(scf::ForOp &forOp, Operation *loadOp,
                         ttg::SharedEncodingTrait sharedEnc,
                         unsigned distance) {
  OpBuilder builder(forOp);
  Attribute sharedMemorySpace =
      ttg::SharedMemorySpaceAttr::get(forOp.getContext());
  auto ty = cast<RankedTensorType>(loadOp->getResultTypes()[0]);
  SmallVector<int64_t> bufferShape(ty.getShape().begin(), ty.getShape().end());
  bufferShape.insert(bufferShape.begin(), distance);
  Type memdescType = ttg::MemDescType::get(bufferShape, ty.getElementType(),
                                           sharedEnc, sharedMemorySpace,
                                           /*mutableMemory=*/true);
  Value alloc =
      builder.create<ttg::LocalAllocOp>(loadOp->getLoc(), memdescType);
  return alloc;
}

// Create an allocation to hold the mbarriers.
static Value createBarrierAlloc(scf::ForOp &forOp, unsigned distance) {
  OpBuilder builder(forOp);
  Attribute sharedMemorySpace =
      ttg::SharedMemorySpaceAttr::get(forOp.getContext());
  Location loc = forOp.getLoc();
  auto context = forOp.getContext();
  auto barrierCTALayout =
      ttg::CTALayoutAttr::get(context, /*CTAsPerCGA=*/{1},
                              /*CTASplitNum=*/{1}, /*CTAOrder=*/{0});
  auto barrierEncoding = ttg::SwizzledSharedEncodingAttr::get(
      context, 1, 1, 1, {0}, barrierCTALayout);
  auto barrierMemDescType = ttg::MemDescType::get(
      {distance}, builder.getI64Type(), barrierEncoding, sharedMemorySpace,
      /*mutableMemory=*/true);
  Type singleBarrierMemDescType = ttg::MemDescType::get(
      {1}, builder.getI64Type(), barrierEncoding, sharedMemorySpace,
      /*mutableMemory=*/true,
      /*allocShape=*/barrierMemDescType.getAllocShape());
  Value barrierAlloc =
      builder.create<ttg::LocalAllocOp>(loc, barrierMemDescType);
  for (unsigned i = 0; i < distance; i++) {
    Value idx = builder.create<arith::ConstantIntOp>(loc, i, 32);
    Value barrierView = builder.create<ttg::MemDescSubviewOp>(
        loc, singleBarrierMemDescType, barrierAlloc, idx);
    builder.create<ttng::InitBarrierOp>(forOp->getLoc(), barrierView, 1);
  }
  return barrierAlloc;
}

struct StageGroup {
  Value insertIdx;
  Value extractIdx;
  Value phase;
  bool hasTMALoad = false;
};
struct AsyncLoad {
  Operation *loadOp;
  Value alloc;
  Value barrier;
  Operation *waitOp = nullptr;
  int firstUseStage, firstUseCluster;
  bool isTMALoad = false;
  int numBuffers = 0;
};

// Create barriers and wait ops for the async loads. Barriers may be shared by
// multiple loads if the schedule allows it.
static void createTMABarrierAndWait(
    scf::ForOp &forOp, SmallVector<AsyncLoad> &asyncLoads,
    SmallVector<Value> &barriers,
    const llvm::MapVector<int, StageGroup> &stageGroups,
    const llvm::MapVector<Operation *, LoadInfo> &loadToInfo) {
  llvm::SmallDenseMap<Operation *, AsyncLoad *> loadToAsyncLoad;
  for (AsyncLoad &asyncLoad : asyncLoads) {
    loadToAsyncLoad[asyncLoad.loadOp] = &asyncLoad;
  }
  SmallVector<SmallVector<AsyncLoad *>> loadGroups;
  llvm::SmallDenseSet<Operation *> visited;
  // Find groups of loads that can share the same barrier. We look consecutive
  // loads and check that there are uses in between.
  for (AsyncLoad &asyncLoad : asyncLoads) {
    if (!asyncLoad.isTMALoad || visited.count(asyncLoad.loadOp))
      continue;
    llvm::SmallDenseSet<Operation *> users;
    SmallVector<AsyncLoad *> group;
    Block *loadBlock = asyncLoad.loadOp->getBlock();
    auto addToGroup = [&](AsyncLoad *loadInfo) {
      group.push_back(loadInfo);
      visited.insert(loadInfo->loadOp);
      for (Operation *user : loadInfo->loadOp->getUsers()) {
        auto it = loadToInfo.find(loadInfo->loadOp);
        if (it != loadToInfo.end()) {
          // Special case for MMAv3 loads, we can ignore the alloc and only
          // consider uses of the alloc op since it will be removed.
          if (it->second.isMMAv3Shared) {
            auto alloc = cast<ttg::LocalAllocOp>(
                (*loadInfo->loadOp->getUsers().begin()));
            if (alloc->getBlock() == loadBlock) {
              users.insert(alloc->getUsers().begin(), alloc->getUsers().end());
              continue;
            }
          }
        }
        Operation *userInBlock = loadBlock->findAncestorOpInBlock(*user);
        if (userInBlock)
          users.insert(userInBlock);
      }
    };
    addToGroup(&asyncLoad);
    Operation *nextOp = asyncLoad.loadOp->getNextNode();
    int numBuffers = asyncLoad.numBuffers;
    while (nextOp) {
      if (users.count(nextOp) || visited.count(nextOp))
        break;
      if (isa<tt::ExperimentalDescriptorLoadOp,
              tt::ExperimentalDescriptorGatherOp>(nextOp)) {
        auto it = loadToAsyncLoad.find(nextOp);
        if (it != loadToAsyncLoad.end() && it->second->isTMALoad) {
          if (it->second->numBuffers != numBuffers)
            break;
          if (group.size() > 0 &&
              sameStageCluster(group[0]->loadOp, it->second->loadOp))
            addToGroup(it->second);
        }
      }
      nextOp = nextOp->getNextNode();
    }
    loadGroups.push_back(group);
  }

  // For each group calculate the size and insert the barrier after the last
  // load.
  for (SmallVector<AsyncLoad *> &group : loadGroups) {
    int sizeInBytes = 0;
    int numBuffers = group[0]->numBuffers;
    const StageGroup &stageGroup = stageGroups.find(numBuffers)->second;
    for (AsyncLoad *asyncLoad : group) {
      auto tensorTy =
          cast<RankedTensorType>(asyncLoad->loadOp->getResult(0).getType());
      int loadSize = product(tensorTy.getShape());
      sizeInBytes +=
          loadSize * tensorTy.getElementType().getIntOrFloatBitWidth() / 8;
    }

    auto [stage, cluster] = tt::getStageCluster(group[0]->loadOp);
    Value barrierAlloc = createBarrierAlloc(forOp, numBuffers);
    barriers.push_back(barrierAlloc);
    Location loc = forOp.getLoc();
    OpBuilderWithStage builder(forOp);
    Attribute sharedMemorySpace =
        ttg::SharedMemorySpaceAttr::get(builder.getContext());
    auto allocTy = cast<ttg::MemDescType>(barrierAlloc.getType());
    ttg::MemDescType barrierTy = ttg::MemDescType::get(
        {1}, builder.getI64Type(), allocTy.getEncoding(), sharedMemorySpace,
        /*mutableMemory=*/true,
        /*allocShape=*/allocTy.getAllocShape());
    builder.setInsertionPoint(group[0]->loadOp);
    Value barrier = builder.createWithStage<ttg::MemDescSubviewOp>(
        loc, stage, cluster, barrierTy, barrierAlloc,
        ArrayRef<Value>({stageGroup.insertIdx}));
    Value pred = builder.createWithStage<arith::ConstantIntOp>(loc, stage,
                                                               cluster, 1, 1);
    Operation *expect = builder.createWithStage<ttng::BarrierExpectOp>(
        forOp.getLoc(), stage, cluster, barrier, sizeInBytes, pred);

    builder.setInsertionPointAfter(group.back()->loadOp);
    Value barrierViewWait = builder.createWithStage<ttg::MemDescSubviewOp>(
        loc, group[0]->firstUseStage, group[0]->firstUseCluster, barrierTy,
        barrierAlloc, ArrayRef<Value>({stageGroup.extractIdx}));
    Operation *wait = builder.createWithStage<ttng::WaitBarrierOp>(
        loc, group[0]->firstUseStage, group[0]->firstUseCluster,
        barrierViewWait, stageGroup.phase);
    // Update the async loads info.
    for (AsyncLoad *asyncLoad : group) {
      asyncLoad->barrier = barrier;
      asyncLoad->waitOp = wait;
    }
  }
}

// This is similar to CoarseSchedule.createFinalSchedule.
static std::vector<std::pair<Operation *, unsigned>>
getFinalSchedule(scf::ForOp &forOp, int numStages) {
  auto [minClusterId, maxClusterId] = tt::getMinMaxCluster(forOp);
  SmallVector<SmallVector<Operation *>, 8> orderClusters(maxClusterId -
                                                         minClusterId + 1);
  for (auto &op : forOp.getBody()->without_terminator()) {
    if (!op.hasAttr(mlir::triton::kLoopStageAttrName) ||
        !op.hasAttr(mlir::triton::kLoopClusterAttrName))
      continue;

    auto [stage, clusterId] = tt::getStageCluster(&op);
    assert(stage < numStages && "Op with invalid stage!");
    orderClusters[clusterId - minClusterId].push_back(&op);
  }
  std::vector<std::pair<Operation *, unsigned>> fSchedule;
  for (int i = 0; i < orderClusters.size(); i++) {
    for (auto op : orderClusters[i]) {
      auto [stage, _] = tt::getStageCluster(op);
      fSchedule.push_back({op, stage});
    }
  }
  return fSchedule;
}

LogicalResult
allocTMABuffers(scf::ForOp forOp,
                llvm::MapVector<Operation *, Value> &tmaBufferMapping,
                int numStages) {
  IRRewriter rewriter(forOp);

  // Create a multi-buffered allocation for each MakeTensorDescOp call in the
  // loop
  forOp.walk([&](tt::MakeTensorDescOp op) {
    // TODO peter: walk to loop yield to find the init value if this is a
    // loop-carried value. That would save us from allocating another buffer
    // just for the init value
    auto loc = op.getLoc();
    Value alloc = rewriter.create<triton::gpu::GlobalScratchAllocOp>(
        loc, triton::getPointerType(rewriter.getI8Type()),
        numStages * ttng::TMA_SIZE_BYTES, ttng::TMA_ALIGN);
    tmaBufferMapping[op.getOperation()] = alloc;
  });
  return success();
}

template <typename BuilderT>
Value createIncrementModulo(BuilderT &builder, Location loc, Value counter,
                            Value modulus, Value zero, Value one) {
  Value addOne = builder.template create<arith::AddIOp>(loc, counter, one);
  Value inRangeCond = builder.template create<arith::CmpIOp>(
      loc, arith::CmpIPredicate::slt, addOne, modulus);
  return builder.template create<arith::SelectOp>(loc, inRangeCond, addOne,
                                                  zero);
}

template <typename BuilderT>
Value subviewTMADescriptor(BuilderT &builder, Location loc, Value alloc,
                           Value counter) {
  Value tmaSizeVal = builder.template create<arith::ConstantIntOp>(
      loc, ttng::TMA_SIZE_BYTES, 32);
  Value offset =
      builder.template create<arith::MulIOp>(loc, tmaSizeVal, counter);
  return builder.template create<triton::AddPtrOp>(loc, alloc.getType(), alloc,
                                                   offset);
}

LogicalResult rewriteTMABufferUpdates(
    scf::ForOp forOp,
    const llvm::MapVector<Operation *, Value> &tmaBufferMapping,
    ArrayRef<BlockArgument> tmaCounters, int numStages, Value one, Value zero) {
  assert(tmaBufferMapping.size() == tmaCounters.size());

  Value numStagesVal = mlir::OpBuilder(forOp).create<arith::ConstantIntOp>(
      forOp.getLoc(), numStages, 32);

  for (auto [iOp, pair] : llvm::enumerate(tmaBufferMapping)) {
    auto &[op, alloc] = pair;

    // Rewriter MakeTensorDescOp as writing a TMA descriptor
    auto makeDescOp = cast<tt::MakeTensorDescOp>(op);

    OpBuilderForStage stageBuilder(makeDescOp);
    auto loc = makeDescOp.getLoc();

    BlockArgument counter = tmaCounters[iOp];
    Value nextBuf = subviewTMADescriptor(stageBuilder, loc, alloc, counter);
    if (failed(ttng::createTMADesc(nextBuf, makeDescOp, stageBuilder))) {
      return failure();
    }
    stageBuilder.create<triton::ExperimentalTensormapFenceproxyAcquireOp>(
        loc, nextBuf);
    Value nextDesc = stageBuilder.create<triton::ReinterpretTensorDescOp>(
        loc, makeDescOp.getType(), nextBuf);

    makeDescOp.getResult().replaceAllUsesWith(nextDesc);

    // Increment the buffer index counter
    Value nextCounter = createIncrementModulo(stageBuilder, loc, counter,
                                              numStagesVal, zero, one);

    // If we are in a (potentially nested) if region, propagate the counter
    // up to the main for op body scope
    Operation *curOp = op;
    Operation *parent = op->getParentOp();
    while (parent != forOp.getOperation()) {
      auto ifOp = dyn_cast<scf::IfOp>(parent);
      if (!ifOp) {
        std::string msg;
        llvm::raw_string_ostream ss(msg);
        ss << "Cannot pipeline MakeTensorDescOp inside:\n";
        parent->print(ss);
        ss << "\nOnly scf.if regions are supported";
        return makeDescOp->emitOpError(std::move(msg));
      }

      IRRewriter rewriter(parent);
      auto newIfOp =
          replaceIfOpWithNewSignature(rewriter, ifOp, {nextCounter.getType()});

      auto yieldNewBlock = newIfOp.thenBlock();
      auto yieldOldBlock = newIfOp.elseBlock();

      if (yieldNewBlock != curOp->getBlock()) {
        std::swap(yieldNewBlock, yieldOldBlock);
      }
      cast<scf::YieldOp>(yieldNewBlock->getTerminator())
          .getResultsMutable()
          .append(nextCounter);
      cast<scf::YieldOp>(yieldOldBlock->getTerminator())
          .getResultsMutable()
          .append(counter);

      ifOp.erase();
      nextCounter = newIfOp.getResults().back();
      curOp = newIfOp;
      parent = newIfOp->getParentOp();
    }

    // Finally, rewrite the loop level yield
    auto forYield = cast<scf::YieldOp>(forOp.getBody()->getTerminator());
    forYield.setOperand(counter.getArgNumber() - 1, nextCounter);
  }
  return success();
}

// Convert load ops into their async version and apply multi-buffering based on
// the required number of buffers.
static SmallVector<Value>
createAsyncOps(scf::ForOp &forOp,
               llvm::MapVector<Operation *, LoadInfo> &loadToInfo,
               SmallVector<Value> &barriers, int numStages) {
  llvm::MapVector<Operation *, Value> tmaBufferMapping;
  if (failed(allocTMABuffers(forOp, tmaBufferMapping, numStages))) {
    llvm_unreachable("TMA pipelining failed");
  }

  // Each group of loads/allocs with the same number of buffers (and stages)
  // will share the indices and barriers.

  SmallVector<AsyncLoad> asyncLoads;
  SmallVector<Value> allocs;
  llvm::MapVector<int, StageGroup> stageGroups;

  for (auto &[loadOp, info] : loadToInfo) {
    AsyncLoad asyncLoad;
    asyncLoad.loadOp = loadOp;
    bool isTMALoad = false;
    int numBuffers = info.distToUse;
    // For MMAv3, we need an extra buffer as this is assumed in the wgmma
    // pipelining post-processing. Additionally, SMEM for scales in MMAv5
    // should get the same number of buffers as the operand SMEM.
    if (info.isMMAv3Shared || info.isMMAv5Scale) {
      ++numBuffers;
    }
    if (isa<tt::ExperimentalDescriptorLoadOp,
            tt::ExperimentalDescriptorGatherOp>(loadOp)) {
      isTMALoad = true;
      asyncLoad.isTMALoad = isTMALoad;
    }
    assert(info.sharedEncoding && "LoadOp shared encoding not defined.");
    Value alloc = createAlloc(forOp, loadOp, info.sharedEncoding, numBuffers);
    assert(alloc && "Failed to create alloc for the async load.");
    allocs.push_back(alloc);
    asyncLoad.alloc = alloc;

    auto *firstUse = getFirstUseOfPipelinedLoad(loadOp);
    auto [firstUseStage, firstUseCluster] = tt::getStageCluster(firstUse);
    asyncLoad.firstUseStage = firstUseStage;
    asyncLoad.firstUseCluster = firstUseCluster;
    asyncLoad.numBuffers = numBuffers;
    stageGroups.insert({numBuffers, {}});
    if (isTMALoad) {
      stageGroups[numBuffers].hasTMALoad = true;
    }
    asyncLoads.push_back(asyncLoad);
  }

  IRRewriter builder(forOp.getContext());
  builder.setInsertionPoint(forOp);

  Location loc = forOp.getLoc();
  // Create a counter to index into the allocations per loop iteration.
  // NOTE: We create two duplicates values, insertIdx and extractIdx so that the
  // pipeliner will re-materialize the value in later stages of the pipeline
  // instead of carrying it as a dependency across multiple iterations.
  Value minusOne = builder.create<arith::ConstantIntOp>(loc, -1, 32);
  Value zero = builder.create<arith::ConstantIntOp>(loc, 0, 32);
  Value one = builder.create<arith::ConstantIntOp>(loc, 1, 32);
  SmallVector<Value> newOperands;
  unsigned newOperandIndex = forOp.getBody()->getNumArguments();
  for (auto [_, stageGroup] : stageGroups) {
    newOperands.push_back(minusOne); // insertIdx
    newOperands.push_back(minusOne); // extractIdx
    if (stageGroup.hasTMALoad) {
      // A single barrier arrival sequence is a "phase" and two phases can
      // overlap, provided the phases are differentiated with an alternating
      // boolean value.
      newOperands.push_back(zero); // phase
    }
  }
  // Also create one counter per TMA buffer. This allows the descriptors to be
  // updated independently without needing to write duplicate of existing tma
  // descriptors.
  unsigned tmaCounterArgsStartIdx = newOperandIndex + newOperands.size();
  for (int i = 0; i < tmaBufferMapping.size(); ++i) {
    newOperands.push_back(zero);
  }

  // Patch the loop to add the new loop carried dependencies.
  scf::ForOp newForOp =
      replaceForOpWithNewSignature(builder, forOp, newOperands);
  forOp.erase();
  forOp = newForOp;

  auto tmaCounters = ArrayRef<BlockArgument>(newForOp.getBody()->getArguments())
                         .slice(tmaCounterArgsStartIdx);

  // Update yield op with temporary yield values
  auto forYield = cast<scf::YieldOp>(newForOp.getBody()->getTerminator());
  for (unsigned i = 0; i < newOperands.size(); ++i) {
    forYield.getResultsMutable().append(newOperands[i]);
  }

  if (failed(rewriteTMABufferUpdates(newForOp, tmaBufferMapping, tmaCounters,
                                     numStages, one, zero))) {
    llvm_unreachable("Failed to rewrite TMA ops");
  }
  tmaBufferMapping.clear();

  builder.setInsertionPoint(forOp);
  loc = forOp.getLoc();
  int argIdx = newOperandIndex;
  for (auto &[numBuffers, stageGroup] : stageGroups) {
    Value insertIdx = newForOp.getBody()->getArgument(argIdx);
    argIdx++;
    Value extractIdx = newForOp.getBody()->getArgument(argIdx);
    argIdx++;
    Value phase = nullptr;
    if (stageGroup.hasTMALoad) {
      phase = newForOp.getBody()->getArgument(argIdx);
      argIdx++;
    }

    // Create two counters for the insert and extract indices to avoid creating
    // long liverange.
    builder.setInsertionPoint(newForOp.getBody(), newForOp.getBody()->begin());

    Value numBuffersVal =
        builder.create<arith::ConstantIntOp>(loc, numBuffers, 32);
    insertIdx = builder.create<arith::AddIOp>(loc, insertIdx, one);
    Value cndIns = builder.create<arith::CmpIOp>(loc, arith::CmpIPredicate::slt,
                                                 insertIdx, numBuffersVal);
    insertIdx = builder.create<arith::SelectOp>(loc, cndIns, insertIdx, zero);
    stageGroup.insertIdx = insertIdx;

    extractIdx = builder.create<arith::AddIOp>(loc, extractIdx, one);
    // Duplicate the constant to keep it from being carried across loops.
    numBuffersVal = builder.create<arith::ConstantIntOp>(loc, numBuffers, 32);
    Value cndExt = builder.create<arith::CmpIOp>(loc, arith::CmpIPredicate::slt,
                                                 extractIdx, numBuffersVal);
    extractIdx = builder.create<arith::SelectOp>(loc, cndExt, extractIdx, zero);
    stageGroup.extractIdx = extractIdx;
    if (phase) {
      Value nextPhase = builder.create<arith::XOrIOp>(loc, phase, one);
      phase = builder.create<arith::SelectOp>(loc, cndExt, phase, nextPhase);
      stageGroup.phase = phase;
    }
  }
  createTMABarrierAndWait(forOp, asyncLoads, barriers, stageGroups, loadToInfo);

  auto [_, maxClusterId] = tt::getMinMaxCluster(forOp);
  for (AsyncLoad &asyncLoad : asyncLoads) {
    auto [insertIdx, extractIdx, phase, _] = stageGroups[asyncLoad.numBuffers];
    if (auto loadOp = dyn_cast<tt::LoadOp>(asyncLoad.loadOp)) {
      createAsyncCopy(forOp, loadOp, asyncLoad.alloc, insertIdx, extractIdx,
                      loadToInfo, maxClusterId);
    } else if (auto descLoad = dyn_cast<tt::ExperimentalDescriptorLoadOp>(
                   asyncLoad.loadOp)) {
      createTMAAsyncLoad(forOp, descLoad, asyncLoad.alloc, insertIdx,
                         extractIdx, asyncLoad.barrier, asyncLoad.waitOp,
                         loadToInfo);
    } else {
      auto descGather =
          cast<tt::ExperimentalDescriptorGatherOp>(asyncLoad.loadOp);
      createTMAAsyncGather(forOp, descGather, asyncLoad.alloc, insertIdx,
                           extractIdx, asyncLoad.barrier, asyncLoad.waitOp,
                           loadToInfo);
    }
  }
  // Patch the yield with the updated counters. Subtract to account for the loop
  // counter.
  argIdx = newOperandIndex - 1;
  for (auto &[numBuffers, stageGroup] : stageGroups) {
    forYield.setOperand(argIdx++, stageGroup.insertIdx);
    forYield.setOperand(argIdx++, stageGroup.extractIdx);
    if (stageGroup.phase)
      forYield.setOperand(argIdx++, stageGroup.phase);
  }
  assert(argIdx + 1 == tmaCounterArgsStartIdx);

  tt::CoarseSchedule coarseSchedule(numStages);
  coarseSchedule.deSerialize(forOp);
  scheduleDependencies(forOp, coarseSchedule);
  coarseSchedule.serialize(forOp);

  // Make sure all ops have attributes.
  for (Operation &op : forOp.getBody()->without_terminator()) {
    assert(op.hasAttr(mlir::triton::kLoopStageAttrName) &&
           op.hasAttr(mlir::triton::kLoopClusterAttrName));
  }
  return allocs;
}

static void invalidateBarriers(OpBuilder &builder,
                               SmallVector<Value> &barriers) {
  Attribute sharedMemorySpace =
      ttg::SharedMemorySpaceAttr::get(builder.getContext());
  for (Value barrier : barriers) {
    auto allocTy = cast<ttg::MemDescType>(barrier.getType());
    int numBarriers = allocTy.getShape()[0];
    for (int i = 0; i < numBarriers; i++) {
      Value idx = builder.create<arith::ConstantIntOp>(barrier.getLoc(), i, 32);
      ttg::MemDescType barrierTy = ttg::MemDescType::get(
          {1}, builder.getI64Type(), allocTy.getEncoding(), sharedMemorySpace,
          /*mutableMemory=*/true,
          /*allocShape=*/allocTy.getShape());
      Value barrierView = builder.create<ttg::MemDescSubviewOp>(
          barrier.getLoc(), barrierTy, barrier, idx);
      builder.create<ttng::InvalBarrierOp>(barrier.getLoc(), barrierView);
    }
  }
}

bool mlir::triton::preProcessLoopAndGetSchedule(
    scf::ForOp &forOp, int numStages, mlir::triton::PipeliningOption &options) {

  ModuleOp moduleOp = forOp->getParentOfType<ModuleOp>();
  tt::ModuleAxisInfoAnalysis axisInfoAnalysis(moduleOp);
  // Check which loads are good for pipelining, and assign them
  // memory layouts.
  llvm::MapVector<Operation *, LoadInfo> loadToInfo =
      assignMemoryLayouts(forOp, axisInfoAnalysis);
  if (loadToInfo.empty())
    return false;

  // Distance from the load to the use.
  for (auto &[loadOp, info] : loadToInfo) {
    auto *use = getFirstUseOfPipelinedLoad(loadOp);
    auto [stage, _] = tt::getStageCluster(loadOp);
    auto [stageUse, t_] = tt::getStageCluster(use);
    loadToInfo[loadOp].distToUse = stageUse - stage;
  }

  SmallVector<Value> barriers;
  // Convert the loads into async loads and create the allocs.
  SmallVector<Value> allocs =
      createAsyncOps(forOp, loadToInfo, barriers, numStages);
  LDBG("after lowering: " << forOp->getParentOfType<ModuleOp>());

  // Create the final schedule for the kernel loop. This will dictate the
  // stages and order of operations to the pipeline expander.
  std::vector<std::pair<Operation *, unsigned>> schedule =
      getFinalSchedule(forOp, numStages);

  // Fill out the pipeline options.
  options.getScheduleFn =
      [schedule](scf::ForOp forOp,
                 std::vector<std::pair<Operation *, unsigned>> &s) {
        s = std::move(schedule);
      };
  options.peelEpilogue = false;
  options.predicateFn = tt::predicateOp;
  options.supportDynamicLoops = true;
  options.annotateFn = [](Operation *op,
                          mlir::triton::PipeliningOption::PipelinerPart part,
                          unsigned iteration) {};

  // Clean up the attributes.
  for (Operation &op : forOp.getBody()->without_terminator()) {
    op.removeAttr(mlir::triton::kLoopStageAttrName);
    op.removeAttr(mlir::triton::kLoopClusterAttrName);
  }

  // Insert a wait 0 after the loop
  OpBuilder builder(forOp);
  builder.setInsertionPointAfter(forOp);
  builder.create<ttg::AsyncWaitOp>(forOp.getLoc(), ValueRange({}), 0);
  // Invalidate any mbarrier create
  invalidateBarriers(builder, barriers);
  // Explicitly deallocate allocated tensors after the wait op
  for (auto alloc : allocs)
    builder.create<ttg::LocalDeallocOp>(forOp.getLoc(), alloc);
  return true;
}

/// Find the minimum number of async_commit_group ops between the wait
/// and the associated async_commit_group. This can be safely used as the wait
/// number.
static int minNumInterleavedCommitOps(Operation *waitOp) {
  auto countCommitsBetween = [](Operation *op1, Operation *op2) {
    int count = 0;
    for (auto op = op1; op != op2; op = op->getNextNode()) {
      if (isa<ttg::AsyncCommitGroupOp>(op))
        count++;
      // Intentionally skip block ops' children. This will give us
      // convervatively low number of insert ops.
    }
    return count;
  };

  int minCommitNumber = INT_MAX;

  // DFS the def chain of the extract op to find the insert op. On each path
  // we calculate the number of async_commit. Then we select the minimum number
  // of async_commit ops among all the paths.
  std::function<int(Value, Operation *, int)> minOverHistories =
      [&](Value val, Operation *sinkOp, int thisHistorySum) -> int {
    if (Operation *defOp = val.getDefiningOp()) {
      thisHistorySum += countCommitsBetween(defOp->getNextNode(), sinkOp);
      minCommitNumber = std::min(minCommitNumber, thisHistorySum);
      return minCommitNumber;
    }
    if (auto arg = mlir::dyn_cast<BlockArgument>(val)) {
      Block *block = arg.getOwner();
      auto forOp = dyn_cast<scf::ForOp>(block->getParentOp());

      // Failed to track, return 0 conservatively.
      if (!forOp)
        return 0;

      Operation *firstForInst = &*forOp.getBody()->begin();
      int insertsBetween = countCommitsBetween(firstForInst, sinkOp);
      thisHistorySum += insertsBetween;
      if (thisHistorySum >= minCommitNumber)
        return minCommitNumber;

      // get the value assigned to the argument coming from outside the loop
      Value incomingVal = forOp.getInitArgs()[arg.getArgNumber() - 1];
      int min1 = minOverHistories(incomingVal, forOp, thisHistorySum);

      // get the value assigned to the argument coming from the previous
      // iteration
      Operation *yieldOp = block->getTerminator();
      Value prevVal = yieldOp->getOperand(arg.getArgNumber() - 1);
      int min2 = minOverHistories(prevVal, yieldOp, thisHistorySum);
      return std::min(std::min(min1, min2), minCommitNumber);
    }
    // Failed to track, return 0 conservatively.
    return 0;
  };

  if (waitOp->getNumOperands() != 1)
    return 0;
  int minCommits = minOverHistories(waitOp->getOperand(0), waitOp, 0);
  return minCommits;
}

// Look for consecutive wait ops and combine them into a single wait op.
static void
combineRedundantWaitOps(llvm::SmallSetVector<ttg::AsyncWaitOp, 8> &waitOps) {
  llvm::MapVector<ttg::AsyncWaitOp, ttg::AsyncWaitOp> toDelete;
  for (auto waitOp : waitOps) {
    if (toDelete.count(waitOp))
      continue;
    SmallVector<ttg::AsyncWaitOp> waitGroup = {waitOp};
    SmallVector<Value> depTokens;
    unsigned minWaitNumber = waitOp.getNum();
    Operation *next = waitOp->getNextNode();
    while (next && isa<ttg::MemDescSubviewOp, ttg::AsyncWaitOp>(next)) {
      if (auto nextWait = dyn_cast<ttg::AsyncWaitOp>(next)) {
        waitGroup.push_back(nextWait);
        minWaitNumber = std::min(minWaitNumber, nextWait.getNum());
        depTokens.append(nextWait.getOperands().begin(),
                         nextWait.getOperands().end());
      }
      next = next->getNextNode();
    }
    if (waitGroup.size() == 1)
      continue;
    OpBuilder builder(waitGroup.back());
    auto newWaitOp = builder.create<ttg::AsyncWaitOp>(waitOp.getLoc(),
                                                      depTokens, minWaitNumber);
    for (auto waitOp : waitGroup) {
      toDelete[waitOp] = newWaitOp;
    }
  }
  for (auto waitOp : toDelete) {
    waitOp.first->replaceAllUsesWith(waitOp.second);
    waitOp.first->erase();
  }
}

/// Update wait op number by analyzing the number of async_commit_group ops
/// along all paths.
void mlir::triton::updateWaits(ModuleOp module) {
  llvm::SmallSetVector<ttg::AsyncWaitOp, 8> waitOps;
  module.walk([&](ttg::AsyncWaitOp waitOp) {
    int minNumCommits = minNumInterleavedCommitOps(waitOp);
    waitOp.setNum(minNumCommits);
    waitOps.insert(waitOp);
  });
  combineRedundantWaitOps(waitOps);
}

// Add the given values as operands of the given wait, and replace all uses of
// the values with the wait.  Also adds related MemDesc's to the wait.
//
// Threading %a through the wait transforms
//
//   %a = <...>
//   (%x', %y') = ttng.async_wait %x, %y
//   %b = fn(%a)
//
// into
//
//   %a = <...>
//   (%x', %y', %a') = ttng.async_wait %x, %y, %a
//   %b = fn(%a')
//
// The wait must dominate all uses of the elements of `values`.
//
// In addition to adding each value from `values` to the wait, this function
// also adds some MemDesc's to the wait.  The idea is that if you have
//
//   %alloc = ttg.local_alloc ...
//   %a = ttng.warp_group_dot %alloc
//   %a1 = ttng.warp_group_dot_wait %a
//
// then we want the wait to depend on %alloc as well as %a.  This extends the
// live range of %alloc, so that it won't be destroyed until after the dot is
// waited on.
//
// Specifically, this function finds all warp_group_dot ops that elements of
// `values` depend on.  Then it adds the MemDesc operands of those dots to the
// wait.
static void threadValuesThroughWait(ttng::WarpGroupDotWaitOp wait,
                                    MutableArrayRef<Value> values) {
  IRRewriter builder(wait.getContext());
  builder.setInsertionPoint(wait);

  // Operands are only added to the wait through this function, so we can have
  // the invariant that the wait has no duplicates.  This makes things a bit
  // easier below.
  size_t origNumOperands = wait.getNumOperands();
  SetVector<Value> newOperands(wait.getOperands().begin(),
                               wait.getOperands().end());
  assert(newOperands.size() == origNumOperands &&
         "Wait op has duplicate operands.");

  newOperands.insert(values.begin(), values.end());

  // Find memdefs depended on by `values` through async dot ops.
  SmallVector<ttng::WarpGroupDotOp> asyncDots;
  for (Value v : values) {
    BackwardSliceOptions options;
    options.omitBlockArguments = true;
    options.filter = [&](Operation *op) {
      if (auto dot = dyn_cast<ttng::WarpGroupDotOp>(op)) {
        asyncDots.push_back(dot);
        return false;
      }
      return op->getBlock() == wait->getBlock();
    };
    SetVector<Operation *> slice;
    getBackwardSlice(v, &slice, options);
  }

  for (ttng::WarpGroupDotOp dot : asyncDots) {
    for (Value operand : dot.getOperands()) {
      if (isa<ttg::MemDescType>(operand.getType())) {
        newOperands.insert(operand);
      }
    }
  }

  // We can't use replaceWithNewOp because we're changing the number of return
  // values in the operation.
  auto newWait = builder.create<ttng::WarpGroupDotWaitOp>(
      wait.getLoc(), llvm::to_vector(newOperands), wait.getPendings());

  auto dominatedByNewWait = [&](OpOperand &operand) {
    auto opInThisBlock =
        newWait->getBlock()->findAncestorOpInBlock(*operand.getOwner());
    return opInThisBlock && newWait->isBeforeInBlock(opInThisBlock);
  };
  for (int i = 0; i < origNumOperands; i++) {
    Value operand = wait.getResult(i);
    if (!isa<ttg::MemDescType>(operand.getType()))
      operand.replaceAllUsesWith(newWait.getResult(i));
  }
  for (int i = origNumOperands; i < newOperands.size(); i++) {
    Value operand = newWait.getOperand(i);
    if (!isa<ttg::MemDescType>(operand.getType()))
      operand.replaceUsesWithIf(newWait.getResult(i), dominatedByNewWait);
  }
  wait->erase();
}

// Determines whether a given MMAv3 dot op, represented as ttng.warp_group_dot,
// needs a wait immediately after it.
//
// In PTX, MMAv3 exists only as an asynchronous op.  In Triton, we can represent
// MMAv3 ops as either ttng.warp_group_dot {isAsync=True} or ttng.warp_group_dot
// {isAsync=False}.  But even if we use ttng.warp_group_dot {isAsync=True}, the
// conservative thing is to make a dot "effectively synchronous" by inserting a
// `ttng.warp_group_dot_wait {pendings=0}` right after it.
//
// We can omit the wait and create a "properly async" dot if all of the
// following are true.
//
//  1. All operands that touch shared memory are multi-buffered, i.e. can't read
//     an incomplete value while it's being written asynchronously by a load.
//     1a. If operand A is in registers, these registers cannot be updated
//     inside
//         the loop.
//         **Exception** if the operand is produced by a preceding WGMMA,
//         then this op can be properly async. Either the f16 shortcut is
//         possible and the WGMMA's can run back-to-back (see rule 3 below), or
//         elementwise truncate is needed, in which case the preceding WGMMA is
//         not async and a WarpGroupDotWait is inserted right after, which
//         guarantees exclusive access to the operand registers.
//
//  2. If the dot is used by any op in the loop, it must be used under an `if`,
//     and will be synced with a `wait 0` at the beginning of the `if` block.
//
//  3. During iteration i, between the start of the loop up until the first
//     `ttng.warp_group_dot_wait {pendings=0}` op, the result of the dot from
//     iteration i-1 is consumed only by other MMAv3 dots as the `c` operand.
//
//     This is safe because the following pseudo-PTX is valid:
//
//        %accum = warp_group_dot %a1, %b1, %c1
//        %accum = warp_group_dot %a2, %b2, %accum
//
//     That is, the second async dot can use the result of the first one without
//     an intervening wait.  However, the only operation that can legally read
//     %accum before the wait is another warp_group_dot, and this only works for
//     the `c` operand, not `a` or `b`.  See
//     https://docs.nvidia.com/cuda/parallel-thread-execution/#asynchronous-warpgroup-level-matrix-instructions-wgmma-fence
//     (ttng::WarpGroupDotOp corresponds to wgmma.fence followed by one or more
//     wgmma.async ops, so our understanding is that the two
//     ttng::WarpGroupDotOps don't have to correspond to wgmma.async ops with
//     the same shapes as specified in the docs, because there's an intervening
//     fence.)
//
// If the op can be properly async, this function returns the index of the dot
// in the loop's iter_args.  (Rule (2) above ensures this is well-defined.)
//
static std::optional<int> dotCanBeProperlyAsync(ttng::WarpGroupDotOp dotOp,
                                                scf::ForOp forOp) {
  LDBG("Considering whether to make MMAv3 dot properly async: " << dotOp);

  // Rule 1: All shmem operands are multi-buffered.
  auto checkOperand = [&](Value operand) {
    if (!isa<ttg::SharedEncodingTrait>(
            cast<ttg::TensorOrMemDesc>(operand.getType()).getEncoding())) {
      // Rule 1a: Register operands must not be modified within the loop.
      // First, check for chained WGMMA as an exception.
      if (auto cvt = dyn_cast<ttg::ConvertLayoutOp>(operand.getDefiningOp())) {
        return isa<ttg::NvidiaMmaEncodingAttr>(
            cvt.getSrc().getType().getEncoding());
      }
      // And then, do a stricter-than-necessary check for now, that the operand
      // is defined outside the loop.
      return forOp.isDefinedOutsideOfLoop(operand);
    }

    // If it's a shmem operand, it must either be defined outside the loop, or
    // come from an MemDescSubview op.  Only ConvertLayout and Trans ops are
    // allowed in between.
    Value transitiveOperand = operand;
    while (isa_and_nonnull<ttg::ConvertLayoutOp, ttg::MemDescTransOp>(
               transitiveOperand.getDefiningOp()) ||
           isa<BlockArgument>(transitiveOperand)) {
      auto blockArg = dyn_cast<BlockArgument>(transitiveOperand);
      if (blockArg && blockArg.getOwner() == forOp.getBody()) {
        transitiveOperand =
            cast<scf::YieldOp>(blockArg.getOwner()->getTerminator())
                .getOperand(blockArg.getArgNumber() - 1);
      } else if (Operation *def = transitiveOperand.getDefiningOp()) {
        transitiveOperand = def->getOperand(0);
      }
    }
    return forOp.isDefinedOutsideOfLoop(transitiveOperand) ||
           transitiveOperand.getDefiningOp<ttg::MemDescSubviewOp>();
  };

  // We don't have to call checkOperand on getC() because it's always in
  // registers, never in shmem.
  assert(isa<ttg::NvidiaMmaEncodingAttr>(dotOp.getC().getType().getEncoding()));
  if (!checkOperand(dotOp.getA()) || !checkOperand(dotOp.getB())) {
    LDBG("Can't make dot async because shmem operands aren't multi-buffered");
    return std::nullopt;
  }

  // Rule 2: The dot cannot be unconditionally used by any op in the loop.
  // Uses under `if` are allowed, as can be explicitly synced with a `wait 0`.
  int iterArgIdx = -1;
  Value iterArg = nullptr;
  SmallVector<std::pair<Operation *, int>> queue;
  for (auto &use : dotOp->getUses()) {
    queue.push_back({use.getOwner(), use.getOperandNumber()});
  }
  while (!queue.empty()) {
    auto [user, argIdx] = queue.pop_back_val();
    if (user->getParentOp() == forOp) {
      if (isa<scf::YieldOp>(user)) {
        if (iterArg) {
          // The dot is used by the loop's yield, but we can't have any other
          // uses.
          LDBG("Can't make dot async because dot is used by multiple ops in "
               "the loop.");
          return std::nullopt;
        }
        iterArgIdx = argIdx;
        iterArg = forOp.getRegionIterArg(argIdx);
        continue;
      }
      LDBG("Can't make dot async because dot is unconditionally used in the "
           "loop.");
      return std::nullopt;
    }
    if (auto ifOp = dyn_cast<scf::IfOp>(user->getParentOp())) {
      if (isa<scf::YieldOp>(user)) {
        // The result is returned by the if, follow it further.
        auto uses = ifOp.getResult(argIdx).getUses();
        for (auto &use : uses) {
          queue.push_back({use.getOwner(), use.getOperandNumber()});
        }
      }
    } else {
      return std::nullopt;
    }
  }

  // Rule 3a: Are the only users of the dot's result from iteration i-1 other
  // MMAv3 dots?  If so, we're done, this dot can be properly async.
  if (llvm::all_of(iterArg.getUses(), [&](OpOperand &use) {
        return isa<ttng::WarpGroupDotOp>(use.getOwner()) &&
               use.getOperandNumber() == 2;
      })) {
    return iterArgIdx;
  }

  // Rule 3b: Are all users of the dot's result from iteration i-1 after the
  // first `warp_group_dot_wait {pendings=0}` op?  If so, the dot can be
  // properly async, but we have to thread its result from iteration i-1 through
  // the wait.
  auto waitOps = forOp.getBody()->getOps<ttng::WarpGroupDotWaitOp>();
  auto firstWaitOpIter = llvm::find_if(
      waitOps, [&](auto waitOp) { return waitOp.getPendings() == 0; });
  if (firstWaitOpIter != waitOps.end() &&
      llvm::all_of(iterArg.getUsers(), [&](Operation *user) {
        assert(forOp->isAncestor(user));
        while (user->getParentOp() != forOp) {
          user = user->getParentOp();
        }
        return (*firstWaitOpIter)->isBeforeInBlock(user);
      })) {
    LDBG("MMAv3 dot can be properly async because it follows a "
         "warp_group_dot_wait "
         "{pendings=0}.\n"
         << "  wait: " << *firstWaitOpIter << "\n"
         << "  dot: " << dotOp);
    threadValuesThroughWait(*firstWaitOpIter, {iterArg});
    return iterArgIdx;
  }

  LDBG("Can't make dot async because its result from i-1 is used by "
       "something other than another MMAv3 dot as the `c` operand.");
  return std::nullopt;
}

// If necessary, insert a dot-wait inside the loop, waiting for the results of
// the properly-async dots from iteration i-1 to complete.  (We pipeline to
// depth 2, so there are at most 2 copies of each warp_group_dot in flight at a
// time.)
//
// We can skip inserting the wait if we have a `warp_group_dot_wait
// {pendings=0}` somewhere in the loop.  To see why, consider:
//
//   warp_group_dot
//   warp_group_dot; wait 0  // synchronous dot
//   warp_group_dot
//   warp_group_dot
//
// In this example, there are three properly-async dots, so we'd normally put
// `wait 3` at the end of the loop, meaning "wait until there are 3 or fewer
// pending async dots".  But note that when this iteration of the loop
// completes, there are only *two* pending async dots from this iteration, so
// this wait would do nothing.  This is true in general, no matter where the
// `wait 0` appears.
static void insertAsyncWarpGroupDotWaitInLoop(
    scf::ForOp forOp,
    const llvm::MapVector<Operation *, int /*iterArgIdx*/> &properlyAsyncDots) {
  if (properlyAsyncDots.empty())
    return;

  if (llvm::any_of(forOp.getBody()->getOps<ttng::WarpGroupDotWaitOp>(),
                   [](auto wait) { return wait.getPendings() == 0; })) {
    return;
  }

  // Insert waits before the users of the properly async dots other than loop
  // yield.
  for (auto [asyncDot, iterArgIdx] : properlyAsyncDots) {
    SmallVector<OpOperand *> uses;
    for (auto &use : asyncDot->getUses()) {
      if (auto yieldOp = dyn_cast<scf::YieldOp>(use.getOwner())) {
        continue;
      }
      uses.push_back(&use);
    }

    DenseMap<Block *, SmallVector<Value>> blockToUsers;
    for (auto use : uses) {
      auto block = use->getOwner()->getBlock();
      blockToUsers[block].push_back(use->get());
    }

    for (auto [block, users] : blockToUsers) {
      OpBuilder builder(block, block->begin());
      auto newWait = builder.create<ttng::WarpGroupDotWaitOp>(
          asyncDot->getLoc(), ArrayRef<Value>{}, 0);

      threadValuesThroughWait(newWait, users);
    }
  }

  // Add the wait right after the last properly-async dot.  This only needs to
  // wait for all properly-async dots from the i-1'th iteration to complete, IOW
  // we wait until there are most `asyncDots.size()` dots in flight.
  //
  // (You might want to put the wait at the end of the loop instead of right
  // after the last dot, but there could be a load into shmem between the last
  // async dot and the end of the loop, and that could clobber memory being used
  // by a dot.)
  IRRewriter builder(forOp.getContext());
  auto lastAsyncDot = properlyAsyncDots.back().first;
  builder.setInsertionPointAfter(lastAsyncDot);
  auto wait = builder.create<ttng::WarpGroupDotWaitOp>(
      lastAsyncDot->getLoc(),
      /*inputs=*/ArrayRef<Value>{}, properlyAsyncDots.size());

  // Thread the results of the async dots through the wait.
  SmallVector<Value> addlWaitOperands;
  for (auto [asyncDot, iterArgIdx] : properlyAsyncDots) {
    addlWaitOperands.push_back(asyncDot->getResult(0));
  }
  threadValuesThroughWait(wait, addlWaitOperands);
}

// Convert MMAv3 ttng::WarpGroupDotOps {isAsync = False} (i.e. Hopper wgmma)
// into ttng::WarpGroupDotOps {isAsync = True} and insert
// ttng::WarpGroupDotWaitOps as necessary.
//
// We assume we have space for each dot to be pipelined to depth 2, i.e. each
// dot op in the loop can have at most 2 warp_group_dot ops in flight at once.
// (Each warp_group_dot op usually corresponds to a series of wgmma.async ops.)
void triton::asyncLaunchDots(scf::ForOp forOp) {
  LDBG("Original loop:\n" << *forOp);

  // First, change every MMAv3 ttng.warp_group_dot {isAsync=false}
  // into ttng.warp_group_dot {isAsync=true}.
  // The rest of this function is concerned with inserting
  // ttng.warp_group_dot_wait ops in the appropriate places.
  //
  // We call those dots that don't need to be followed immediately by a `wait 0`
  // "properly async", or sometimes just "async".
  //
  // For each dot, determine whether it can be properly async, or if it needs a
  // sync immediately after.  If it can be properly async, we know its only use
  // is in the loop's `yield` statement; asyncDots maps the op to its index in
  // the yield op.
  IRRewriter builder(forOp.getContext());
  llvm::MapVector<Operation *, int /*iterArgIdx*/> properlyAsyncDots;
  for (auto WarpGroupDotOp : forOp.getBody()->getOps<ttng::WarpGroupDotOp>()) {
    WarpGroupDotOp.setIsAsync(true);
    if (auto iterArgIdx = dotCanBeProperlyAsync(WarpGroupDotOp, forOp)) {
      properlyAsyncDots[WarpGroupDotOp] = *iterArgIdx;
    } else {
      builder.setInsertionPointAfter(WarpGroupDotOp);
      auto wait = builder.create<ttng::WarpGroupDotWaitOp>(
          WarpGroupDotOp.getLoc(), ArrayRef<Value>{},
          /*pendings=*/0);
      SmallVector<Value> waitOperands = {WarpGroupDotOp.getResult()};
      threadValuesThroughWait(wait, waitOperands);
    }
  }

  if (properlyAsyncDots.empty()) {
    LDBG("No properly async dots.");
    return;
  }

  // Next, insert a wait inside the loop.  We pipeline to depth 2, so the third
  // iteration's set of asynchronous dots (and their corresponding async copies
  // from global to shmem) can't start until the first iteration's set has
  // completed.
  insertAsyncWarpGroupDotWaitInLoop(forOp, properlyAsyncDots);

  // Finally, insert a wait after the loop, waiting for dots from the final
  // iteration of the loop.
  SmallVector<Value> waitOperands;
  for (auto [asyncDot, iterArgIdx] : properlyAsyncDots) {
    waitOperands.push_back(forOp.getResult(iterArgIdx));
  }
  // Wait until there are 0 outstanding async dot ops.
  builder.setInsertionPointAfter(forOp);
  auto WarpGroupDotWaitAfterLoop = builder.create<ttng::WarpGroupDotWaitOp>(
      forOp.getLoc(), ArrayRef<Value>{}, 0);
  threadValuesThroughWait(WarpGroupDotWaitAfterLoop, waitOperands);
}<|MERGE_RESOLUTION|>--- conflicted
+++ resolved
@@ -517,14 +517,10 @@
     loadsToPipeline.insert(&op);
     LoadInfo loadInfo;
     for (auto use : users) {
-<<<<<<< HEAD
       // By default we will try pipelining with load to registers at the end.
       // For mmav3 we can try leaving the operands in shared memory.
       bool mmav3Shmem = false;
-      if (use->hasTrait<OpTrait::DotLike>()) {
-=======
       if (isa<mlir::triton::DotOpInterface>(use)) {
->>>>>>> 56567012
         LDBG("set shared encoding with dot user: " << *use);
         auto dot = dyn_cast<tt::DotOp>(use);
         auto warpGroupDot = dyn_cast<ttng::WarpGroupDotOp>(use);
